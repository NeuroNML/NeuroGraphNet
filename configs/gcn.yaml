model:
  type: gcn
  name: EEGGCN
  params:
<<<<<<< HEAD
    hidden_channels: 32
=======
    hidden_channels: 64
>>>>>>> 27dcac16
    out_channels: 1
    num_conv_layers: 2
    pooling_type: mean
    dropout_prob: 0.5
    in_channels: 12

batch_size: 32
learning_rate: 0.001
weight_decay: 0.01
epochs: 200
seed: 42
oversampling_power: 1
edge_strategy: correlation
correlation_threshold: 0.9
low_bandpass_frequency: 0.5
high_bandpass_frequency: 50<|MERGE_RESOLUTION|>--- conflicted
+++ resolved
@@ -2,13 +2,9 @@
   type: gcn
   name: EEGGCN
   params:
-<<<<<<< HEAD
-    hidden_channels: 32
-=======
     hidden_channels: 64
->>>>>>> 27dcac16
     out_channels: 1
-    num_conv_layers: 2
+    num_conv_layers:3
     pooling_type: mean
     dropout_prob: 0.5
     in_channels: 12
