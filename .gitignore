--- conflicted
+++ resolved
@@ -1,10 +1,6 @@
 # Avoid pushing datasets to remote (6GB is a lot)
 data/
-<<<<<<< HEAD
+.venv/
 .gitignore
-__pycache__
-.venv/
-=======
 *.csv
-*.parquet
->>>>>>> 24c28dd6
+*.parquet